--- conflicted
+++ resolved
@@ -6,24 +6,17 @@
 
 * [CHANGE] Increased default configuration for `-server.grpc-max-recv-msg-size-bytes` and `-server.grpc-max-send-msg-size-bytes` from 4MB to 100MB. #1883
 * [CHANGE] Default values have changed for the following settings. This improves query performance for recent data (within 12h) by only reading from ingesters: #1909 #1921
-    - `-blocks-storage.bucket-store.ignore-blocks-within` now defaults to `10h` (previously `0`)
-    - `-querier.query-store-after` now defaults to `12h` (previously `0`)
-<<<<<<< HEAD
-    - `-querier.shuffle-sharding-ingesters-lookback-period` now defaults to `13h` (previously `0`)
-=======
-
->>>>>>> 017a738e
+  - `-blocks-storage.bucket-store.ignore-blocks-within` now defaults to `10h` (previously `0`)
+  - `-querier.query-store-after` now defaults to `12h` (previously `0`)
+
 * [CHANGE] The following settings are now classified as advanced because the defaults should work for most users and tuning them requires in-depth knowledge of how the read path works: #1929
-    - `-querier.query-ingesters-within`
-    - `-querier.query-store-after`
+  - `-querier.query-ingesters-within`
+  - `-querier.query-store-after`
 * [CHANGE] Config flag category overrides can be set dynamically at runtime. #1934
 * [CHANGE] Ingester: deprecated `-ingester.ring.join-after`. Mimir now behaves as this setting is always set to 0s. This configuration option will be removed in Mimir 2.4.0. #1965
 * [CHANGE] Blocks uploaded by ingester no longer contain `__org_id__` label. Compactor now ignores this label and will compact blocks with and without this label together. `mimirconvert` tool will remove the label from blocks as "unknown" label. #1972
-<<<<<<< HEAD
-=======
 * [CHANGE] Querier: deprecated `-querier.shuffle-sharding-ingesters-lookback-period`, instead adding `-querier.shuffle-sharding-ingesters-enabled` to enable or disable shuffle sharding on the read path. The value of `-querier.query-ingesters-within` is now used internally for shuffle sharding lookback. #2110
 * [CHANGE] Memberlist: `-memberlist.abort-if-join-fails` now defaults to false. Previously it defaulted to true. #2168
->>>>>>> 017a738e
 * [ENHANCEMENT] Distributor: Added limit to prevent tenants from sending excessive number of requests: #1843
   * The following CLI flags (and their respective YAML config options) have been added:
     * `-distributor.request-rate-limit`
@@ -31,33 +24,21 @@
   * The following metric is exposed to tell how many requests have been rejected:
     * `cortex_discarded_requests_total`
 * [ENHANCEMENT] Store-gateway: Add the experimental ability to run requests in a dedicated OS thread pool. This feature can be configured using `-store-gateway.thread-pool-size` and is disabled by default. Replaces the ability to run index header operations in a dedicated thread pool. #1660 #1812
-<<<<<<< HEAD
-* [ENHANCEMENT] Improved error messages to make them easier to understand; each now have a unique, global identifier that you can use to look up in the runbooks for more information. #1907 #1919 #1888 #1939 #1984 #2009
-=======
 * [ENHANCEMENT] Improved error messages to make them easier to understand; each now have a unique, global identifier that you can use to look up in the runbooks for more information. #1907 #1919 #1888 #1939 #1984 #2009 #2066 #2104
->>>>>>> 017a738e
 * [ENHANCEMENT] Memberlist KV: incoming messages are now processed on per-key goroutine. This may reduce loss of "maintanance" packets in busy memberlist installations, but use more CPU. New `memberlist_client_received_broadcasts_dropped_total` counter tracks number of dropped per-key messages. #1912
 * [ENHANCEMENT] Blocks Storage, Alertmanager, Ruler: add support a prefix to the bucket store (`*_storage.storage_prefix`). This enables using the same bucket for the three components. #1686 #1951
 * [ENHANCEMENT] Upgrade Docker base images to `alpine:3.16.0`. #2028
 * [ENHANCEMENT] Store-gateway: Add experimental configuration option for the store-gateway to attempt to pre-populate the file system cache when memory-mapping index-header files. Enabled with `-blocks-storage.bucket-store.index-header.map-populate-enabled=true`. Note this flag only has an effect when running on Linux. #2019 #2054
 * [ENHANCEMENT] Chunk Mapper: reduce memory usage of async chunk mapper. #2043
-<<<<<<< HEAD
-=======
 * [ENHANCEMENT] Ingesters: Added new configuration option that makes it possible for mimir ingesters to perform queries on overlapping blocks in the filesystem. Enabled with `-blocks-storage.tsdb.allow-overlapping-queries`. #2091
 * [ENHANCEMENT] Ingester: reduce sleep time when reading WAL. #2098
 * [ENHANCEMENT] Compactor: Run sanity check on blocks storage configuration at startup. #2143
 * [ENHANCEMENT] Compactor: Add HTTP API for uploading TSDB blocks. Enabled with `-compactor.block-upload-enabled`. #1694 #2126
->>>>>>> 017a738e
 * [BUGFIX] Fix regexp parsing panic for regexp label matchers with start/end quantifiers. #1883
 * [BUGFIX] Ingester: fixed deceiving error log "failed to update cached shipped blocks after shipper initialisation", occurring for each new tenant in the ingester. #1893
 * [BUGFIX] Ring: fix bug where instances may appear unhealthy in the hash ring web UI even though they are not. #1933
 * [BUGFIX] API: gzip is now enforced when identity encoding is explicitly rejected. #1864
 * [BUGFIX] Fix panic at startup when Mimir is running in monolithic mode and query sharding is enabled. #2036
-<<<<<<< HEAD
-* [BUGFIX] Ruler: report failed evaluation metric for any 5xx status code returned by the query-frontend when remote operational mode is enabled. #2053
-* [BUGFIX] Ingester: fix slow rollout when using `-ingester.ring.unregister-on-shutdown=false` with long `-ingester.ring.heartbeat-period`. #2085
-* [BUGFIX] Ruler: add timeout for remote rule evaluation queries to prevent rule group evaluations getting stuck indefinitely. The duration is configurable with  (`-ruler.query-frontend.timeout` (default `2m`). #2090
-=======
 * [BUGFIX] Ruler: report `cortex_ruler_queries_failed_total` metric for any remote query error except 4xx when remote operational mode is enabled. #2053 #2143
 * [BUGFIX] Ingester: fix slow rollout when using `-ingester.ring.unregister-on-shutdown=false` with long `-ingester.ring.heartbeat-period`. #2085
 * [BUGFIX] Ruler: add timeout for remote rule evaluation queries to prevent rule group evaluations getting stuck indefinitely. The duration is configurable with  (`-ruler.query-frontend.timeout` (default `2m`). #2090
@@ -65,7 +46,6 @@
 * [BUGFIX] Ingester: fixed the order of labels applied when incrementing the `cortex_discarded_metadata_total` metric. #2096
 * [BUGFIX] Ingester: fixed bug where retrieving metadata for a metric with multiple metadata entries would return multiple copies of a single metadata entry rather than all available entries. #2096
 * [BUGFIX] Distributor: canceled requests are no longer accounted as internal errors. #2157
->>>>>>> 017a738e
 
 ### Mixin
 
@@ -73,18 +53,12 @@
 * [CHANGE] Dashboards: Expose full image tag in "Mimir / Rollout progress" dashboard's "Pod per version panel." #1932
 * [CHANGE] Dashboards: Disabled gateway panels by default, because most users don't have a gateway exposing the metrics expected by Mimir dashboards. You can re-enable it setting `gateway_enabled: true` in the mixin config and recompiling the mixin running `make build-mixin`. #1954
 * [CHANGE] Alerts: adapt `MimirFrontendQueriesStuck` and `MimirSchedulerQueriesStuck` to consider ruler query path components. #1949
-<<<<<<< HEAD
-=======
 * [CHANGE] Alerts: Change `MimirRulerTooManyFailedQueries` severity to `critical`. #2165
->>>>>>> 017a738e
 * [ENHANCEMENT] Dashboards: Add config option `datasource_regex` to customise the regular expression used to select valid datasources for Mimir dashboards. #1802
 * [ENHANCEMENT] Dashboards: Added "Mimir / Remote ruler reads" and "Mimir / Remote ruler reads resources" dashboards. #1911 #1937
 * [ENHANCEMENT] Dashboards: Make networking panels work for pods created by the mimir-distributed helm chart. #1927
 * [ENHANCEMENT] Alerts: Add `MimirStoreGatewayNoSyncedTenants` alert that fires when there is a store-gateway owning no tenants. #1882
-<<<<<<< HEAD
-=======
 * [ENHANCEMENT] Rules: Make `recording_rules_range_interval` configurable for cases where Mimir metrics are scraped less often that every 30 seconds. #2118
->>>>>>> 017a738e
 * [BUGFIX] Fix `container_memory_usage_bytes:sum` recording rule #1865
 * [BUGFIX] Fix `MimirGossipMembersMismatch` alerts if Mimir alertmanager is activated #1870
 * [BUGFIX] Fix `MimirRulerMissedEvaluations` to show % of missed alerts as a value between 0 and 100 instead of 0 and 1. #1895
@@ -98,22 +72,13 @@
 
 * [CHANGE] Remove use of `-querier.query-store-after`, `-querier.shuffle-sharding-ingesters-lookback-period`, `-blocks-storage.bucket-store.ignore-blocks-within`, and `-blocks-storage.tsdb.close-idle-tsdb-timeout` CLI flags since the values now match defaults. #1915 #1921
 * [CHANGE] Change default value for `-blocks-storage.bucket-store.chunks-cache.memcached.timeout` to `450ms` to increase use of cached data. #2035
-<<<<<<< HEAD
-=======
 * [CHANGE] The `memberlist_ring_enabled` configuration now applies to Alertmanager. #2102
 * [CHANGE] Default value for `memberlist_ring_enabled` is now true. It means that all hash rings use Memberlist as default KV store instead of Consul (previous default). #2161
->>>>>>> 017a738e
 * [FEATURE] Added querier autoscaling support. It requires [KEDA](https://keda.sh) installed in the Kubernetes cluster and query-scheduler enabled in the Mimir cluster. Querier autoscaler can be enabled and configure through the following options in the jsonnet config: #2013 #2023
   * `autoscaling_querier_enabled`: `true` to enable autoscaling.
   * `autoscaling_querier_min_replicas`: minimum number of querier replicas.
   * `autoscaling_querier_max_replicas`: maximum number of querier replicas.
   * `autoscaling_prometheus_url`: Prometheus base URL from which to scrape Mimir metrics (e.g. `http://prometheus.default:9090/prometheus`).
-<<<<<<< HEAD
-* [ENHANCEMENT] Added `compactor` service, that can be used to route requests directly to compactor (e.g. admin UI). #2063
-
-### Mimirtool
-
-=======
 * [FEATURE] Jsonnet: Add support for ruler remote evaluation mode (`ruler_remote_evaluation_enabled`), which deploys and uses a dedicated query path for rule evaluation. This enables the benefits of the query-frontend for rule evaluation, such as query sharding. #2073
 * [ENHANCEMENT] Added `compactor` service, that can be used to route requests directly to compactor (e.g. admin UI). #2063
 * [ENHANCEMENT] Added a `consul_enabled` configuration option to provide the ability to disable consul. It is automatically set to false when `memberlist_ring_enabled` is true and `multikv_migration_enabled` (used for migration from Consul to memberlist) is not set. #2093 #2152
@@ -122,16 +87,11 @@
 ### Mimirtool
 
 * [FEATURE] Added bearer token support for when Mimir is behind a gateway authenticating by bearer token. #2146
->>>>>>> 017a738e
 * [BUGFIX] mimirtool analyze: Fix dashboard JSON unmarshalling errors (#1840). #1973
 
 ### Mimir Continuous Test
 
-<<<<<<< HEAD
-* [ENHANCEMENT] Added the `-tests.smoke-test` flag to run the `mimir-continuous-test` suite once and immediately exit. #2047
-=======
 * [ENHANCEMENT] Added the `-tests.smoke-test` flag to run the `mimir-continuous-test` suite once and immediately exit. #2047 #2094
->>>>>>> 017a738e
 
 ### Documentation
 
@@ -140,23 +100,19 @@
 * [ENHANCEMENT] Recommend fast disks for ingesters and store-gateways in production tips. #1903
 * [ENHANCEMENT] Explain the runtime override of active series matchers. #1868
 * [ENHANCEMENT] Clarify "Set rule group" API specification. #1869
-<<<<<<< HEAD
-* [BUGFIX] Fixed ruler configuration used in the getting started guide. #2052
-=======
 * [ENHANCEMENT] Published Mimir jsonnet documentation. #2024
 * [ENHANCEMENT] Documented required scrape interval for using alerting and recording rules from Mimir jsonnet. #2147
 * [ENHANCEMENT] Documented how to configure queriers’ autoscaling with Jsonnet. #2128
 * [BUGFIX] Fixed ruler configuration used in the getting started guide. #2052
 * [BUGFIX] Fixed Mimir Alertmanager datasource in Grafana used by "Play with Grafana Mimir" tutorial. #2115
->>>>>>> 017a738e
 
 ## 2.1.0
 ### Grafana Mimir
 * [CHANGE] Compactor: No longer upload debug meta files to object storage. #1257
 * [CHANGE] Default values have changed for the following settings: #1547
-    - `-alertmanager.alertmanager-client.grpc-max-recv-msg-size` now defaults to 100 MiB (previously was not configurable and set to 16 MiB)
-    - `-alertmanager.alertmanager-client.grpc-max-send-msg-size` now defaults to 100 MiB (previously was not configurable and set to 4 MiB)
-    - `-alertmanager.max-recv-msg-size` now defaults to 100 MiB (previously was 16 MiB)
+  - `-alertmanager.alertmanager-client.grpc-max-recv-msg-size` now defaults to 100 MiB (previously was not configurable and set to 16 MiB)
+  - `-alertmanager.alertmanager-client.grpc-max-send-msg-size` now defaults to 100 MiB (previously was not configurable and set to 4 MiB)
+  - `-alertmanager.max-recv-msg-size` now defaults to 100 MiB (previously was 16 MiB)
 * [CHANGE] Ingester: Add `user` label to metrics `cortex_ingester_ingested_samples_total` and `cortex_ingester_ingested_samples_failures_total`. #1533
 * [CHANGE] Ingester: Changed `-blocks-storage.tsdb.isolation-enabled` default from `true` to `false`. The config option has also been deprecated and will be removed in 2 minor version. #1655
 * [CHANGE] Query-frontend: results cache keys are now versioned, this will cause cache to be re-filled when rolling out this version. #1631
@@ -441,7 +397,7 @@
   * Query endpoints
 
     | Legacy                                                  | Alternative                                                |
-    | ------------------------------------------------------- | ---------------------------------------------------------- |
+        | ------------------------------------------------------- | ---------------------------------------------------------- |
     | `/<legacy-http-prefix>/api/v1/query`                    | `<prometheus-http-prefix>/api/v1/query`                    |
     | `/<legacy-http-prefix>/api/v1/query_range`              | `<prometheus-http-prefix>/api/v1/query_range`              |
     | `/<legacy-http-prefix>/api/v1/query_exemplars`          | `<prometheus-http-prefix>/api/v1/query_exemplars`          |
@@ -457,7 +413,7 @@
   * Distributor endpoints
 
     | Legacy endpoint               | Alternative                   |
-    | ----------------------------- | ----------------------------- |
+        | ----------------------------- | ----------------------------- |
     | `/<legacy-http-prefix>/push`  | `/api/v1/push`                |
     | `/all_user_stats`             | `/distributor/all_user_stats` |
     | `/ha-tracker`                 | `/distributor/ha_tracker`     |
@@ -465,7 +421,7 @@
   * Ingester endpoints
 
     | Legacy          | Alternative           |
-    | --------------- | --------------------- |
+        | --------------- | --------------------- |
     | `/ring`         | `/ingester/ring`      |
     | `/shutdown`     | `/ingester/shutdown`  |
     | `/flush`        | `/ingester/flush`     |
@@ -474,7 +430,7 @@
   * Ruler endpoints
 
     | Legacy                                                | Alternative                                         | Alternative #2 (not available before Mimir 2.0.0)                    |
-    | ----------------------------------------------------- | --------------------------------------------------- | ------------------------------------------------------------------- |
+        | ----------------------------------------------------- | --------------------------------------------------- | ------------------------------------------------------------------- |
     | `/<legacy-http-prefix>/api/v1/rules`                  | `<prometheus-http-prefix>/api/v1/rules`             |                                                                     |
     | `/<legacy-http-prefix>/api/v1/alerts`                 | `<prometheus-http-prefix>/api/v1/alerts`            |                                                                     |
     | `/<legacy-http-prefix>/rules`                         | `/api/v1/rules` (see below)                         |  `<prometheus-http-prefix>/config/v1/rules`                         |
@@ -492,7 +448,7 @@
   * Alertmanager endpoints
 
     | Legacy                      | Alternative                        |
-    | --------------------------- | ---------------------------------- |
+        | --------------------------- | ---------------------------------- |
     | `/<legacy-http-prefix>`     | `/alertmanager`                    |
     | `/status`                   | `/multitenant_alertmanager/status` |
 
@@ -689,7 +645,7 @@
   * `-ingester.max-metadata-per-user` -> set `-ingester.max-global-metadata-per-user` to `N` times the existing value of `-ingester.max-metadata-per-user` instead
   * `-ingester.max-metadata-per-metric` -> set `-ingester.max-global-metadata-per-metric` to `N` times the existing value of `-ingester.max-metadata-per-metric` instead
   * In the above notes, `N` refers to the number of ingester replicas
-  Additionally, default values for the following flags have changed:
+    Additionally, default values for the following flags have changed:
   * `-ingester.max-global-series-per-user` from `0` to `150000`
   * `-ingester.max-global-series-per-metric` from `0` to `20000`
   * `-distributor.ingestion-rate-limit` from `25000` to `10000`
@@ -1771,12 +1727,12 @@
 * [CHANGE] Removed obsolete `-promql.lookback-delta` option (deprecated since Cortex 1.2, replaced with `-querier.lookback-delta`). #3144
 * [CHANGE] Cache: added support for Redis Cluster and Redis Sentinel. #2961
   - The following changes have been made in Redis configuration:
-   - `-redis.master_name` added
-   - `-redis.db` added
-   - `-redis.max-active-conns` changed to `-redis.pool-size`
-   - `-redis.max-conn-lifetime` changed to `-redis.max-connection-age`
-   - `-redis.max-idle-conns` removed
-   - `-redis.wait-on-pool-exhaustion` removed
+  - `-redis.master_name` added
+  - `-redis.db` added
+  - `-redis.max-active-conns` changed to `-redis.pool-size`
+  - `-redis.max-conn-lifetime` changed to `-redis.max-connection-age`
+  - `-redis.max-idle-conns` removed
+  - `-redis.wait-on-pool-exhaustion` removed
 * [CHANGE] TLS configuration for gRPC, HTTP and etcd clients is now marked as experimental. These features are not yet fully baked, and we expect possible small breaking changes in Cortex 1.5. #3198
 * [CHANGE] Fixed store-gateway CLI flags inconsistencies. #3201
   - `-store-gateway.replication-factor` flag renamed to `-store-gateway.sharding-ring.replication-factor`
@@ -2756,13 +2712,13 @@
   - Renamed the YAML config option `defaul_validity` to `default_validity`
   - Removed the YAML config option `config_store` (in the [`alertmanager YAML config`](https://cortexmetrics.io/docs/configuration/configuration-file/#alertmanager-config)) in favor of `store`
   - Removed the YAML config root block `configdb` in favor of [`configs`](https://cortexmetrics.io/docs/configuration/configuration-file/#configs-config). This change is also reflected in the following CLI flags renaming:
-      * `-database.*` -> `-configs.database.*`
-      * `-database.migrations` -> `-configs.database.migrations-dir`
+    * `-database.*` -> `-configs.database.*`
+    * `-database.migrations` -> `-configs.database.migrations-dir`
   - Removed the fluentd-based billing infrastructure including the CLI flags:
-      * `-distributor.enable-billing`
-      * `-billing.max-buffered-events`
-      * `-billing.retry-delay`
-      * `-billing.ingester`
+    * `-distributor.enable-billing`
+    * `-billing.max-buffered-events`
+    * `-billing.retry-delay`
+    * `-billing.ingester`
 - Removed support for using denormalised tokens in the ring. Before upgrading, make sure your Cortex cluster is already running `v0.6.0` or an earlier version with `-ingester.normalise-tokens=true`
 
 ### Full changelog
