// Copyright 2014 The Prometheus Authors
// Licensed under the Apache License, Version 2.0 (the "License");
// you may not use this file except in compliance with the License.
// You may obtain a copy of the License at
//
// http://www.apache.org/licenses/LICENSE-2.0
//
// Unless required by applicable law or agreed to in writing, software
// distributed under the License is distributed on an "AS IS" BASIS,
// WITHOUT WARRANTIES OR CONDITIONS OF ANY KIND, either express or implied.
// See the License for the specific language governing permissions and
// limitations under the License.

package prometheus

import (
	"bytes"
	"fmt"
<<<<<<< HEAD
=======
	"io/ioutil"
	"os"
	"path/filepath"
>>>>>>> e1ab5495
	"runtime"
	"sort"
	"strings"
	"sync"
	"unicode/utf8"

	"github.com/golang/protobuf/proto"
	"github.com/prometheus/common/expfmt"

	dto "github.com/prometheus/client_model/go"

	"github.com/prometheus/client_golang/prometheus/internal"
)

const (
	// Capacity for the channel to collect metrics and descriptors.
	capMetricChan = 1000
	capDescChan   = 10
)

// DefaultRegisterer and DefaultGatherer are the implementations of the
// Registerer and Gatherer interface a number of convenience functions in this
// package act on. Initially, both variables point to the same Registry, which
// has a process collector (currently on Linux only, see NewProcessCollector)
// and a Go collector (see NewGoCollector, in particular the note about
// stop-the-world implication with Go versions older than 1.9) already
// registered. This approach to keep default instances as global state mirrors
// the approach of other packages in the Go standard library. Note that there
// are caveats. Change the variables with caution and only if you understand the
// consequences. Users who want to avoid global state altogether should not use
// the convenience functions and act on custom instances instead.
var (
	defaultRegistry              = NewRegistry()
	DefaultRegisterer Registerer = defaultRegistry
	DefaultGatherer   Gatherer   = defaultRegistry
)

func init() {
	MustRegister(NewProcessCollector(ProcessCollectorOpts{}))
	MustRegister(NewGoCollector())
}

// NewRegistry creates a new vanilla Registry without any Collectors
// pre-registered.
func NewRegistry() *Registry {
	return &Registry{
		collectorsByID:  map[uint64]Collector{},
		descIDs:         map[uint64]struct{}{},
		dimHashesByName: map[string]uint64{},
	}
}

// NewPedanticRegistry returns a registry that checks during collection if each
// collected Metric is consistent with its reported Desc, and if the Desc has
// actually been registered with the registry. Unchecked Collectors (those whose
// Describe methed does not yield any descriptors) are excluded from the check.
//
// Usually, a Registry will be happy as long as the union of all collected
// Metrics is consistent and valid even if some metrics are not consistent with
// their own Desc or a Desc provided by their registered Collector. Well-behaved
// Collectors and Metrics will only provide consistent Descs. This Registry is
// useful to test the implementation of Collectors and Metrics.
func NewPedanticRegistry() *Registry {
	r := NewRegistry()
	r.pedanticChecksEnabled = true
	return r
}

// Registerer is the interface for the part of a registry in charge of
// registering and unregistering. Users of custom registries should use
// Registerer as type for registration purposes (rather than the Registry type
// directly). In that way, they are free to use custom Registerer implementation
// (e.g. for testing purposes).
type Registerer interface {
	// Register registers a new Collector to be included in metrics
	// collection. It returns an error if the descriptors provided by the
	// Collector are invalid or if they — in combination with descriptors of
	// already registered Collectors — do not fulfill the consistency and
	// uniqueness criteria described in the documentation of metric.Desc.
	//
	// If the provided Collector is equal to a Collector already registered
	// (which includes the case of re-registering the same Collector), the
	// returned error is an instance of AlreadyRegisteredError, which
	// contains the previously registered Collector.
	//
	// A Collector whose Describe method does not yield any Desc is treated
	// as unchecked. Registration will always succeed. No check for
	// re-registering (see previous paragraph) is performed. Thus, the
	// caller is responsible for not double-registering the same unchecked
	// Collector, and for providing a Collector that will not cause
	// inconsistent metrics on collection. (This would lead to scrape
	// errors.)
	Register(Collector) error
	// MustRegister works like Register but registers any number of
	// Collectors and panics upon the first registration that causes an
	// error.
	MustRegister(...Collector)
	// Unregister unregisters the Collector that equals the Collector passed
	// in as an argument.  (Two Collectors are considered equal if their
	// Describe method yields the same set of descriptors.) The function
	// returns whether a Collector was unregistered. Note that an unchecked
	// Collector cannot be unregistered (as its Describe method does not
	// yield any descriptor).
	//
	// Note that even after unregistering, it will not be possible to
	// register a new Collector that is inconsistent with the unregistered
	// Collector, e.g. a Collector collecting metrics with the same name but
	// a different help string. The rationale here is that the same registry
	// instance must only collect consistent metrics throughout its
	// lifetime.
	Unregister(Collector) bool
}

// Gatherer is the interface for the part of a registry in charge of gathering
// the collected metrics into a number of MetricFamilies. The Gatherer interface
// comes with the same general implication as described for the Registerer
// interface.
type Gatherer interface {
	// Gather calls the Collect method of the registered Collectors and then
	// gathers the collected metrics into a lexicographically sorted slice
	// of uniquely named MetricFamily protobufs. Gather ensures that the
	// returned slice is valid and self-consistent so that it can be used
	// for valid exposition. As an exception to the strict consistency
	// requirements described for metric.Desc, Gather will tolerate
	// different sets of label names for metrics of the same metric family.
	//
	// Even if an error occurs, Gather attempts to gather as many metrics as
	// possible. Hence, if a non-nil error is returned, the returned
	// MetricFamily slice could be nil (in case of a fatal error that
	// prevented any meaningful metric collection) or contain a number of
	// MetricFamily protobufs, some of which might be incomplete, and some
	// might be missing altogether. The returned error (which might be a
	// MultiError) explains the details. Note that this is mostly useful for
	// debugging purposes. If the gathered protobufs are to be used for
	// exposition in actual monitoring, it is almost always better to not
	// expose an incomplete result and instead disregard the returned
	// MetricFamily protobufs in case the returned error is non-nil.
	Gather() ([]*dto.MetricFamily, error)
}

// Register registers the provided Collector with the DefaultRegisterer.
//
// Register is a shortcut for DefaultRegisterer.Register(c). See there for more
// details.
func Register(c Collector) error {
	return DefaultRegisterer.Register(c)
}

// MustRegister registers the provided Collectors with the DefaultRegisterer and
// panics if any error occurs.
//
// MustRegister is a shortcut for DefaultRegisterer.MustRegister(cs...). See
// there for more details.
func MustRegister(cs ...Collector) {
	DefaultRegisterer.MustRegister(cs...)
}

// Unregister removes the registration of the provided Collector from the
// DefaultRegisterer.
//
// Unregister is a shortcut for DefaultRegisterer.Unregister(c). See there for
// more details.
func Unregister(c Collector) bool {
	return DefaultRegisterer.Unregister(c)
}

// GathererFunc turns a function into a Gatherer.
type GathererFunc func() ([]*dto.MetricFamily, error)

// Gather implements Gatherer.
func (gf GathererFunc) Gather() ([]*dto.MetricFamily, error) {
	return gf()
}

// AlreadyRegisteredError is returned by the Register method if the Collector to
// be registered has already been registered before, or a different Collector
// that collects the same metrics has been registered before. Registration fails
// in that case, but you can detect from the kind of error what has
// happened. The error contains fields for the existing Collector and the
// (rejected) new Collector that equals the existing one. This can be used to
// find out if an equal Collector has been registered before and switch over to
// using the old one, as demonstrated in the example.
type AlreadyRegisteredError struct {
	ExistingCollector, NewCollector Collector
}

func (err AlreadyRegisteredError) Error() string {
	return "duplicate metrics collector registration attempted"
}

// MultiError is a slice of errors implementing the error interface. It is used
// by a Gatherer to report multiple errors during MetricFamily gathering.
type MultiError []error

func (errs MultiError) Error() string {
	if len(errs) == 0 {
		return ""
	}
	buf := &bytes.Buffer{}
	fmt.Fprintf(buf, "%d error(s) occurred:", len(errs))
	for _, err := range errs {
		fmt.Fprintf(buf, "\n* %s", err)
	}
	return buf.String()
}

// Append appends the provided error if it is not nil.
func (errs *MultiError) Append(err error) {
	if err != nil {
		*errs = append(*errs, err)
	}
}

// MaybeUnwrap returns nil if len(errs) is 0. It returns the first and only
// contained error as error if len(errs is 1). In all other cases, it returns
// the MultiError directly. This is helpful for returning a MultiError in a way
// that only uses the MultiError if needed.
func (errs MultiError) MaybeUnwrap() error {
	switch len(errs) {
	case 0:
		return nil
	case 1:
		return errs[0]
	default:
		return errs
	}
}

// Registry registers Prometheus collectors, collects their metrics, and gathers
// them into MetricFamilies for exposition. It implements both Registerer and
// Gatherer. The zero value is not usable. Create instances with NewRegistry or
// NewPedanticRegistry.
type Registry struct {
	mtx                   sync.RWMutex
	collectorsByID        map[uint64]Collector // ID is a hash of the descIDs.
	descIDs               map[uint64]struct{}
	dimHashesByName       map[string]uint64
	uncheckedCollectors   []Collector
	pedanticChecksEnabled bool
}

// Register implements Registerer.
func (r *Registry) Register(c Collector) error {
	var (
		descChan           = make(chan *Desc, capDescChan)
		newDescIDs         = map[uint64]struct{}{}
		newDimHashesByName = map[string]uint64{}
		collectorID        uint64 // Just a sum of all desc IDs.
		duplicateDescErr   error
	)
	go func() {
		c.Describe(descChan)
		close(descChan)
	}()
	r.mtx.Lock()
	defer func() {
		// Drain channel in case of premature return to not leak a goroutine.
		for range descChan {
		}
		r.mtx.Unlock()
	}()
	// Conduct various tests...
	for desc := range descChan {

		// Is the descriptor valid at all?
		if desc.err != nil {
			return fmt.Errorf("descriptor %s is invalid: %s", desc, desc.err)
		}

		// Is the descID unique?
		// (In other words: Is the fqName + constLabel combination unique?)
		if _, exists := r.descIDs[desc.id]; exists {
			duplicateDescErr = fmt.Errorf("descriptor %s already exists with the same fully-qualified name and const label values", desc)
		}
		// If it is not a duplicate desc in this collector, add it to
		// the collectorID.  (We allow duplicate descs within the same
		// collector, but their existence must be a no-op.)
		if _, exists := newDescIDs[desc.id]; !exists {
			newDescIDs[desc.id] = struct{}{}
			collectorID += desc.id
		}

		// Are all the label names and the help string consistent with
		// previous descriptors of the same name?
		// First check existing descriptors...
		if dimHash, exists := r.dimHashesByName[desc.fqName]; exists {
			if dimHash != desc.dimHash {
				return fmt.Errorf("a previously registered descriptor with the same fully-qualified name as %s has different label names or a different help string", desc)
			}
		} else {
			// ...then check the new descriptors already seen.
			if dimHash, exists := newDimHashesByName[desc.fqName]; exists {
				if dimHash != desc.dimHash {
					return fmt.Errorf("descriptors reported by collector have inconsistent label names or help strings for the same fully-qualified name, offender is %s", desc)
				}
			} else {
				newDimHashesByName[desc.fqName] = desc.dimHash
			}
		}
	}
	// A Collector yielding no Desc at all is considered unchecked.
	if len(newDescIDs) == 0 {
		r.uncheckedCollectors = append(r.uncheckedCollectors, c)
		return nil
	}
	if existing, exists := r.collectorsByID[collectorID]; exists {
		return AlreadyRegisteredError{
			ExistingCollector: existing,
			NewCollector:      c,
		}
	}
	// If the collectorID is new, but at least one of the descs existed
	// before, we are in trouble.
	if duplicateDescErr != nil {
		return duplicateDescErr
	}

	// Only after all tests have passed, actually register.
	r.collectorsByID[collectorID] = c
	for hash := range newDescIDs {
		r.descIDs[hash] = struct{}{}
	}
	for name, dimHash := range newDimHashesByName {
		r.dimHashesByName[name] = dimHash
	}
	return nil
}

// Unregister implements Registerer.
func (r *Registry) Unregister(c Collector) bool {
	var (
		descChan    = make(chan *Desc, capDescChan)
		descIDs     = map[uint64]struct{}{}
		collectorID uint64 // Just a sum of the desc IDs.
	)
	go func() {
		c.Describe(descChan)
		close(descChan)
	}()
	for desc := range descChan {
		if _, exists := descIDs[desc.id]; !exists {
			collectorID += desc.id
			descIDs[desc.id] = struct{}{}
		}
	}

	r.mtx.RLock()
	if _, exists := r.collectorsByID[collectorID]; !exists {
		r.mtx.RUnlock()
		return false
	}
	r.mtx.RUnlock()

	r.mtx.Lock()
	defer r.mtx.Unlock()

	delete(r.collectorsByID, collectorID)
	for id := range descIDs {
		delete(r.descIDs, id)
	}
	// dimHashesByName is left untouched as those must be consistent
	// throughout the lifetime of a program.
	return true
}

// MustRegister implements Registerer.
func (r *Registry) MustRegister(cs ...Collector) {
	for _, c := range cs {
		if err := r.Register(c); err != nil {
			panic(err)
		}
	}
}

// Gather implements Gatherer.
func (r *Registry) Gather() ([]*dto.MetricFamily, error) {
	var (
		checkedMetricChan   = make(chan Metric, capMetricChan)
		uncheckedMetricChan = make(chan Metric, capMetricChan)
		metricHashes        = map[uint64]struct{}{}
		wg                  sync.WaitGroup
		errs                MultiError          // The collected errors to return in the end.
		registeredDescIDs   map[uint64]struct{} // Only used for pedantic checks
	)

	r.mtx.RLock()
	goroutineBudget := len(r.collectorsByID) + len(r.uncheckedCollectors)
	metricFamiliesByName := make(map[string]*dto.MetricFamily, len(r.dimHashesByName))
	checkedCollectors := make(chan Collector, len(r.collectorsByID))
	uncheckedCollectors := make(chan Collector, len(r.uncheckedCollectors))
	for _, collector := range r.collectorsByID {
		checkedCollectors <- collector
	}
	for _, collector := range r.uncheckedCollectors {
		uncheckedCollectors <- collector
	}
	// In case pedantic checks are enabled, we have to copy the map before
	// giving up the RLock.
	if r.pedanticChecksEnabled {
		registeredDescIDs = make(map[uint64]struct{}, len(r.descIDs))
		for id := range r.descIDs {
			registeredDescIDs[id] = struct{}{}
		}
	}
	r.mtx.RUnlock()

	wg.Add(goroutineBudget)

	collectWorker := func() {
		for {
			select {
			case collector := <-checkedCollectors:
				collector.Collect(checkedMetricChan)
			case collector := <-uncheckedCollectors:
				collector.Collect(uncheckedMetricChan)
			default:
				return
			}
			wg.Done()
		}
	}

	// Start the first worker now to make sure at least one is running.
	go collectWorker()
	goroutineBudget--

	// Close checkedMetricChan and uncheckedMetricChan once all collectors
	// are collected.
	go func() {
		wg.Wait()
		close(checkedMetricChan)
		close(uncheckedMetricChan)
	}()

	// Drain checkedMetricChan and uncheckedMetricChan in case of premature return.
	defer func() {
		if checkedMetricChan != nil {
			for range checkedMetricChan {
			}
		}
		if uncheckedMetricChan != nil {
			for range uncheckedMetricChan {
			}
		}
	}()

	// Copy the channel references so we can nil them out later to remove
	// them from the select statements below.
	cmc := checkedMetricChan
	umc := uncheckedMetricChan

	for {
		select {
		case metric, ok := <-cmc:
			if !ok {
				cmc = nil
				break
			}
			errs.Append(processMetric(
				metric, metricFamiliesByName,
				metricHashes,
				registeredDescIDs,
			))
		case metric, ok := <-umc:
			if !ok {
				umc = nil
				break
			}
			errs.Append(processMetric(
				metric, metricFamiliesByName,
				metricHashes,
				nil,
			))
		default:
			if goroutineBudget <= 0 || len(checkedCollectors)+len(uncheckedCollectors) == 0 {
				// All collectors are already being worked on or
				// we have already as many goroutines started as
				// there are collectors. Do the same as above,
				// just without the default.
				select {
				case metric, ok := <-cmc:
					if !ok {
						cmc = nil
						break
					}
					errs.Append(processMetric(
						metric, metricFamiliesByName,
						metricHashes,
						registeredDescIDs,
					))
				case metric, ok := <-umc:
					if !ok {
						umc = nil
						break
					}
					errs.Append(processMetric(
						metric, metricFamiliesByName,
						metricHashes,
						nil,
					))
				}
				break
			}
			// Start more workers.
			go collectWorker()
			goroutineBudget--
			runtime.Gosched()
		}
		// Once both checkedMetricChan and uncheckdMetricChan are closed
		// and drained, the contraption above will nil out cmc and umc,
		// and then we can leave the collect loop here.
		if cmc == nil && umc == nil {
			break
		}
	}
	return internal.NormalizeMetricFamilies(metricFamiliesByName), errs.MaybeUnwrap()
<<<<<<< HEAD
=======
}

// WriteToTextfile calls Gather on the provided Gatherer, encodes the result in the
// Prometheus text format, and writes it to a temporary file. Upon success, the
// temporary file is renamed to the provided filename.
//
// This is intended for use with the textfile collector of the node exporter.
// Note that the node exporter expects the filename to be suffixed with ".prom".
func WriteToTextfile(filename string, g Gatherer) error {
	tmp, err := ioutil.TempFile(filepath.Dir(filename), filepath.Base(filename))
	if err != nil {
		return err
	}
	defer os.Remove(tmp.Name())

	mfs, err := g.Gather()
	if err != nil {
		return err
	}
	for _, mf := range mfs {
		if _, err := expfmt.MetricFamilyToText(tmp, mf); err != nil {
			return err
		}
	}
	if err := tmp.Close(); err != nil {
		return err
	}

	if err := os.Chmod(tmp.Name(), 0644); err != nil {
		return err
	}
	return os.Rename(tmp.Name(), filename)
>>>>>>> e1ab5495
}

// processMetric is an internal helper method only used by the Gather method.
func processMetric(
	metric Metric,
	metricFamiliesByName map[string]*dto.MetricFamily,
	metricHashes map[uint64]struct{},
	registeredDescIDs map[uint64]struct{},
) error {
	desc := metric.Desc()
	// Wrapped metrics collected by an unchecked Collector can have an
	// invalid Desc.
	if desc.err != nil {
		return desc.err
	}
	dtoMetric := &dto.Metric{}
	if err := metric.Write(dtoMetric); err != nil {
		return fmt.Errorf("error collecting metric %v: %s", desc, err)
	}
	metricFamily, ok := metricFamiliesByName[desc.fqName]
	if ok { // Existing name.
		if metricFamily.GetHelp() != desc.help {
			return fmt.Errorf(
				"collected metric %s %s has help %q but should have %q",
				desc.fqName, dtoMetric, desc.help, metricFamily.GetHelp(),
			)
		}
		// TODO(beorn7): Simplify switch once Desc has type.
		switch metricFamily.GetType() {
		case dto.MetricType_COUNTER:
			if dtoMetric.Counter == nil {
				return fmt.Errorf(
					"collected metric %s %s should be a Counter",
					desc.fqName, dtoMetric,
				)
			}
		case dto.MetricType_GAUGE:
			if dtoMetric.Gauge == nil {
				return fmt.Errorf(
					"collected metric %s %s should be a Gauge",
					desc.fqName, dtoMetric,
				)
			}
		case dto.MetricType_SUMMARY:
			if dtoMetric.Summary == nil {
				return fmt.Errorf(
					"collected metric %s %s should be a Summary",
					desc.fqName, dtoMetric,
				)
			}
		case dto.MetricType_UNTYPED:
			if dtoMetric.Untyped == nil {
				return fmt.Errorf(
					"collected metric %s %s should be Untyped",
					desc.fqName, dtoMetric,
				)
			}
		case dto.MetricType_HISTOGRAM:
			if dtoMetric.Histogram == nil {
				return fmt.Errorf(
					"collected metric %s %s should be a Histogram",
					desc.fqName, dtoMetric,
				)
			}
		default:
			panic("encountered MetricFamily with invalid type")
		}
	} else { // New name.
		metricFamily = &dto.MetricFamily{}
		metricFamily.Name = proto.String(desc.fqName)
		metricFamily.Help = proto.String(desc.help)
		// TODO(beorn7): Simplify switch once Desc has type.
		switch {
		case dtoMetric.Gauge != nil:
			metricFamily.Type = dto.MetricType_GAUGE.Enum()
		case dtoMetric.Counter != nil:
			metricFamily.Type = dto.MetricType_COUNTER.Enum()
		case dtoMetric.Summary != nil:
			metricFamily.Type = dto.MetricType_SUMMARY.Enum()
		case dtoMetric.Untyped != nil:
			metricFamily.Type = dto.MetricType_UNTYPED.Enum()
		case dtoMetric.Histogram != nil:
			metricFamily.Type = dto.MetricType_HISTOGRAM.Enum()
		default:
			return fmt.Errorf("empty metric collected: %s", dtoMetric)
		}
		if err := checkSuffixCollisions(metricFamily, metricFamiliesByName); err != nil {
			return err
		}
		metricFamiliesByName[desc.fqName] = metricFamily
	}
	if err := checkMetricConsistency(metricFamily, dtoMetric, metricHashes); err != nil {
		return err
	}
	if registeredDescIDs != nil {
		// Is the desc registered at all?
		if _, exist := registeredDescIDs[desc.id]; !exist {
			return fmt.Errorf(
				"collected metric %s %s with unregistered descriptor %s",
				metricFamily.GetName(), dtoMetric, desc,
			)
		}
		if err := checkDescConsistency(metricFamily, dtoMetric, desc); err != nil {
			return err
		}
	}
	metricFamily.Metric = append(metricFamily.Metric, dtoMetric)
	return nil
}

// Gatherers is a slice of Gatherer instances that implements the Gatherer
// interface itself. Its Gather method calls Gather on all Gatherers in the
// slice in order and returns the merged results. Errors returned from the
// Gather calls are all returned in a flattened MultiError. Duplicate and
// inconsistent Metrics are skipped (first occurrence in slice order wins) and
// reported in the returned error.
//
// Gatherers can be used to merge the Gather results from multiple
// Registries. It also provides a way to directly inject existing MetricFamily
// protobufs into the gathering by creating a custom Gatherer with a Gather
// method that simply returns the existing MetricFamily protobufs. Note that no
// registration is involved (in contrast to Collector registration), so
// obviously registration-time checks cannot happen. Any inconsistencies between
// the gathered MetricFamilies are reported as errors by the Gather method, and
// inconsistent Metrics are dropped. Invalid parts of the MetricFamilies
// (e.g. syntactically invalid metric or label names) will go undetected.
type Gatherers []Gatherer

// Gather implements Gatherer.
func (gs Gatherers) Gather() ([]*dto.MetricFamily, error) {
	var (
		metricFamiliesByName = map[string]*dto.MetricFamily{}
		metricHashes         = map[uint64]struct{}{}
		errs                 MultiError // The collected errors to return in the end.
	)

	for i, g := range gs {
		mfs, err := g.Gather()
		if err != nil {
			if multiErr, ok := err.(MultiError); ok {
				for _, err := range multiErr {
					errs = append(errs, fmt.Errorf("[from Gatherer #%d] %s", i+1, err))
				}
			} else {
				errs = append(errs, fmt.Errorf("[from Gatherer #%d] %s", i+1, err))
			}
		}
		for _, mf := range mfs {
			existingMF, exists := metricFamiliesByName[mf.GetName()]
			if exists {
				if existingMF.GetHelp() != mf.GetHelp() {
					errs = append(errs, fmt.Errorf(
						"gathered metric family %s has help %q but should have %q",
						mf.GetName(), mf.GetHelp(), existingMF.GetHelp(),
					))
					continue
				}
				if existingMF.GetType() != mf.GetType() {
					errs = append(errs, fmt.Errorf(
						"gathered metric family %s has type %s but should have %s",
						mf.GetName(), mf.GetType(), existingMF.GetType(),
					))
					continue
				}
			} else {
				existingMF = &dto.MetricFamily{}
				existingMF.Name = mf.Name
				existingMF.Help = mf.Help
				existingMF.Type = mf.Type
				if err := checkSuffixCollisions(existingMF, metricFamiliesByName); err != nil {
					errs = append(errs, err)
					continue
				}
				metricFamiliesByName[mf.GetName()] = existingMF
			}
			for _, m := range mf.Metric {
				if err := checkMetricConsistency(existingMF, m, metricHashes); err != nil {
					errs = append(errs, err)
					continue
				}
				existingMF.Metric = append(existingMF.Metric, m)
			}
		}
	}
	return internal.NormalizeMetricFamilies(metricFamiliesByName), errs.MaybeUnwrap()
}

// checkSuffixCollisions checks for collisions with the “magic” suffixes the
// Prometheus text format and the internal metric representation of the
// Prometheus server add while flattening Summaries and Histograms.
func checkSuffixCollisions(mf *dto.MetricFamily, mfs map[string]*dto.MetricFamily) error {
	var (
		newName              = mf.GetName()
		newType              = mf.GetType()
		newNameWithoutSuffix = ""
	)
	switch {
	case strings.HasSuffix(newName, "_count"):
		newNameWithoutSuffix = newName[:len(newName)-6]
	case strings.HasSuffix(newName, "_sum"):
		newNameWithoutSuffix = newName[:len(newName)-4]
	case strings.HasSuffix(newName, "_bucket"):
		newNameWithoutSuffix = newName[:len(newName)-7]
	}
	if newNameWithoutSuffix != "" {
		if existingMF, ok := mfs[newNameWithoutSuffix]; ok {
			switch existingMF.GetType() {
			case dto.MetricType_SUMMARY:
				if !strings.HasSuffix(newName, "_bucket") {
					return fmt.Errorf(
						"collected metric named %q collides with previously collected summary named %q",
						newName, newNameWithoutSuffix,
					)
				}
			case dto.MetricType_HISTOGRAM:
				return fmt.Errorf(
					"collected metric named %q collides with previously collected histogram named %q",
					newName, newNameWithoutSuffix,
				)
			}
		}
	}
	if newType == dto.MetricType_SUMMARY || newType == dto.MetricType_HISTOGRAM {
		if _, ok := mfs[newName+"_count"]; ok {
			return fmt.Errorf(
				"collected histogram or summary named %q collides with previously collected metric named %q",
				newName, newName+"_count",
			)
		}
		if _, ok := mfs[newName+"_sum"]; ok {
			return fmt.Errorf(
				"collected histogram or summary named %q collides with previously collected metric named %q",
				newName, newName+"_sum",
			)
		}
	}
	if newType == dto.MetricType_HISTOGRAM {
		if _, ok := mfs[newName+"_bucket"]; ok {
			return fmt.Errorf(
				"collected histogram named %q collides with previously collected metric named %q",
				newName, newName+"_bucket",
			)
		}
	}
	return nil
}

// checkMetricConsistency checks if the provided Metric is consistent with the
// provided MetricFamily. It also hashes the Metric labels and the MetricFamily
// name. If the resulting hash is already in the provided metricHashes, an error
// is returned. If not, it is added to metricHashes.
func checkMetricConsistency(
	metricFamily *dto.MetricFamily,
	dtoMetric *dto.Metric,
	metricHashes map[uint64]struct{},
) error {
	name := metricFamily.GetName()

	// Type consistency with metric family.
	if metricFamily.GetType() == dto.MetricType_GAUGE && dtoMetric.Gauge == nil ||
		metricFamily.GetType() == dto.MetricType_COUNTER && dtoMetric.Counter == nil ||
		metricFamily.GetType() == dto.MetricType_SUMMARY && dtoMetric.Summary == nil ||
		metricFamily.GetType() == dto.MetricType_HISTOGRAM && dtoMetric.Histogram == nil ||
		metricFamily.GetType() == dto.MetricType_UNTYPED && dtoMetric.Untyped == nil {
		return fmt.Errorf(
			"collected metric %q { %s} is not a %s",
			name, dtoMetric, metricFamily.GetType(),
		)
	}

	previousLabelName := ""
	for _, labelPair := range dtoMetric.GetLabel() {
		labelName := labelPair.GetName()
		if labelName == previousLabelName {
			return fmt.Errorf(
				"collected metric %q { %s} has two or more labels with the same name: %s",
				name, dtoMetric, labelName,
			)
		}
		if !checkLabelName(labelName) {
			return fmt.Errorf(
				"collected metric %q { %s} has a label with an invalid name: %s",
				name, dtoMetric, labelName,
			)
		}
		if dtoMetric.Summary != nil && labelName == quantileLabel {
			return fmt.Errorf(
				"collected metric %q { %s} must not have an explicit %q label",
				name, dtoMetric, quantileLabel,
			)
		}
		if !utf8.ValidString(labelPair.GetValue()) {
			return fmt.Errorf(
				"collected metric %q { %s} has a label named %q whose value is not utf8: %#v",
				name, dtoMetric, labelName, labelPair.GetValue())
		}
		previousLabelName = labelName
	}

	// Is the metric unique (i.e. no other metric with the same name and the same labels)?
	h := hashNew()
	h = hashAdd(h, name)
	h = hashAddByte(h, separatorByte)
	// Make sure label pairs are sorted. We depend on it for the consistency
	// check.
<<<<<<< HEAD
	sort.Sort(labelPairSorter(dtoMetric.Label))
=======
	if !sort.IsSorted(labelPairSorter(dtoMetric.Label)) {
		// We cannot sort dtoMetric.Label in place as it is immutable by contract.
		copiedLabels := make([]*dto.LabelPair, len(dtoMetric.Label))
		copy(copiedLabels, dtoMetric.Label)
		sort.Sort(labelPairSorter(copiedLabels))
		dtoMetric.Label = copiedLabels
	}
>>>>>>> e1ab5495
	for _, lp := range dtoMetric.Label {
		h = hashAdd(h, lp.GetName())
		h = hashAddByte(h, separatorByte)
		h = hashAdd(h, lp.GetValue())
		h = hashAddByte(h, separatorByte)
	}
	if _, exists := metricHashes[h]; exists {
		return fmt.Errorf(
			"collected metric %q { %s} was collected before with the same name and label values",
			name, dtoMetric,
		)
	}
	metricHashes[h] = struct{}{}
	return nil
}

func checkDescConsistency(
	metricFamily *dto.MetricFamily,
	dtoMetric *dto.Metric,
	desc *Desc,
) error {
	// Desc help consistency with metric family help.
	if metricFamily.GetHelp() != desc.help {
		return fmt.Errorf(
			"collected metric %s %s has help %q but should have %q",
			metricFamily.GetName(), dtoMetric, metricFamily.GetHelp(), desc.help,
		)
	}

	// Is the desc consistent with the content of the metric?
	lpsFromDesc := make([]*dto.LabelPair, len(desc.constLabelPairs), len(dtoMetric.Label))
	copy(lpsFromDesc, desc.constLabelPairs)
	for _, l := range desc.variableLabels {
		lpsFromDesc = append(lpsFromDesc, &dto.LabelPair{
			Name: proto.String(l),
		})
	}
	if len(lpsFromDesc) != len(dtoMetric.Label) {
		return fmt.Errorf(
			"labels in collected metric %s %s are inconsistent with descriptor %s",
			metricFamily.GetName(), dtoMetric, desc,
		)
	}
	sort.Sort(labelPairSorter(lpsFromDesc))
	for i, lpFromDesc := range lpsFromDesc {
		lpFromMetric := dtoMetric.Label[i]
		if lpFromDesc.GetName() != lpFromMetric.GetName() ||
			lpFromDesc.Value != nil && lpFromDesc.GetValue() != lpFromMetric.GetValue() {
			return fmt.Errorf(
				"labels in collected metric %s %s are inconsistent with descriptor %s",
				metricFamily.GetName(), dtoMetric, desc,
			)
		}
	}
	return nil
}<|MERGE_RESOLUTION|>--- conflicted
+++ resolved
@@ -16,12 +16,9 @@
 import (
 	"bytes"
 	"fmt"
-<<<<<<< HEAD
-=======
 	"io/ioutil"
 	"os"
 	"path/filepath"
->>>>>>> e1ab5495
 	"runtime"
 	"sort"
 	"strings"
@@ -538,8 +535,6 @@
 		}
 	}
 	return internal.NormalizeMetricFamilies(metricFamiliesByName), errs.MaybeUnwrap()
-<<<<<<< HEAD
-=======
 }
 
 // WriteToTextfile calls Gather on the provided Gatherer, encodes the result in the
@@ -572,7 +567,6 @@
 		return err
 	}
 	return os.Rename(tmp.Name(), filename)
->>>>>>> e1ab5495
 }
 
 // processMetric is an internal helper method only used by the Gather method.
@@ -878,9 +872,6 @@
 	h = hashAddByte(h, separatorByte)
 	// Make sure label pairs are sorted. We depend on it for the consistency
 	// check.
-<<<<<<< HEAD
-	sort.Sort(labelPairSorter(dtoMetric.Label))
-=======
 	if !sort.IsSorted(labelPairSorter(dtoMetric.Label)) {
 		// We cannot sort dtoMetric.Label in place as it is immutable by contract.
 		copiedLabels := make([]*dto.LabelPair, len(dtoMetric.Label))
@@ -888,7 +879,6 @@
 		sort.Sort(labelPairSorter(copiedLabels))
 		dtoMetric.Label = copiedLabels
 	}
->>>>>>> e1ab5495
 	for _, lp := range dtoMetric.Label {
 		h = hashAdd(h, lp.GetName())
 		h = hashAddByte(h, separatorByte)
